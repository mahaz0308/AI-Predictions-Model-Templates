--- conflicted
+++ resolved
@@ -58,8 +58,4 @@
 
 4. Check back to see your deployed model: (AI Predictions)[https://aipredictions.ai/]
 
-<<<<<<< HEAD
-5. Track your model's performance 
-=======
 5. Track your model's performance on the platform
->>>>>>> aa84fcc0
